from random import choice


class Person:

    x = 0
    
    def __init__(self):
        self.id = Person.x
        Person.x += 14
<<<<<<< HEAD
        eg = 10
=======
        eg=999
>>>>>>> fda82b25

    def getId(self):
        return self.id




def main():
    
    people = [
        Person(),
        Person(),
        Person()
    ]
    
    for p in people:
        num = p.getId()
        print(p.id)


if __name__ == '__main__':
    main()<|MERGE_RESOLUTION|>--- conflicted
+++ resolved
@@ -8,11 +8,8 @@
     def __init__(self):
         self.id = Person.x
         Person.x += 14
-<<<<<<< HEAD
         eg = 10
-=======
-        eg=999
->>>>>>> fda82b25
+
 
     def getId(self):
         return self.id
